--- conflicted
+++ resolved
@@ -1178,16 +1178,10 @@
             spki["algorithm"]["parameters"]["namedCurve"] = rfc5480.secp256r1
 
     if key_name is not None:
-<<<<<<< HEAD
         tmp_key = CombinedKeyFactory.generate_key(key_name).public_key()
         spki_tmp = subject_public_key_info_from_pubkey(
-            public_key=tmp_key, use_rsa_pss=use_pss, use_pre_hash=use_pre_hash
-=======
-        key = CombinedKeyFactory.generate_key(key_name).public_key()
-        spki_tmp = subject_public_key_info_from_pubkey(
-            public_key=key,  # type: ignore[AssignmentTypeError]
+            public_key=tmp_key,  # type: ignore[AssignmentTypeError]
             use_rsa_pss=use_pss,
->>>>>>> 46e547df
         )
         spki["algorithm"]["algorithm"] = spki_tmp["algorithm"]["algorithm"]
 
