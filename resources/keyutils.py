--- conflicted
+++ resolved
@@ -10,10 +10,7 @@
 """
 
 import logging
-<<<<<<< HEAD
-=======
 import math
->>>>>>> fe968ffb
 import os
 import re
 import textwrap
@@ -1207,11 +1204,7 @@
             spki["algorithm"]["parameters"]["namedCurve"] = rfc5480.secp256r1
 
     if key_name is not None:
-<<<<<<< HEAD
-        tmp_key = CombinedKeyFactory.generate_key(key_name).public_key()
-=======
         key = pq_logic.combined_factory.CombinedKeyFactory.generate_key(key_name).public_key()
->>>>>>> fe968ffb
         spki_tmp = subject_public_key_info_from_pubkey(
             public_key=tmp_key,  # type: ignore[AssignmentTypeError]
             use_rsa_pss=use_pss,
