# SPDX-FileCopyrightText: Copyright 2025 Siemens AG
#
# SPDX-License-Identifier: Apache-2.0

# This produces base image that contains the dependencies required for the test
# suite, including the build environment for liboqs; and a dev image, which is
# used to run code quality checks in the CI pipeline. It also builds the
# production image, which is meant to be invoked by end-users who want to test
# their CAs.

name: Build and push base docker images

# This is triggered whenever Docker-related changes occur, or when there are
# updates in the dependencies. It can also be started manually.
on:
  push:
    paths:
    - 'data/dockerfiles/Dockerfile.*'
    - 'requirements*.txt'
  workflow_dispatch:

jobs:
  build_and_push:
    runs-on: ubuntu-22.04
    permissions:
      contents: read
      packages: write
    steps:
      - name: Checkout Code
        uses: actions/checkout@v4

      - name: Set Lowercase Repository Owner
        id: set_repo_owner
        # must be converted to lowercase for the image tags.
        run: echo "REPO_OWNER_LC=${GITHUB_REPOSITORY_OWNER,,}" >> $GITHUB_ENV

      - name: Set up Docker Buildx
        uses: docker/setup-buildx-action@v3

      - name: Log in to GitHub Container Registry
        uses: docker/login-action@v3
        with:
          registry: ghcr.io
          username: ${{ github.actor }}
          password: ${{ secrets.GITHUB_TOKEN }}

      - name: Build and Push Base Docker Image
        run: |
          docker buildx build \
            --tag ghcr.io/${{ env.REPO_OWNER_LC }}/cmp-test-base:latest \
            --push \
            -f data/dockerfiles/Dockerfile.base .

      - name: Build and Push Dev Docker Image
        run: |
          docker buildx build \
            --tag ghcr.io/${{ env.REPO_OWNER_LC }}/cmp-test-dev:latest \
            --build-arg BASE_IMAGE=ghcr.io/${{ env.REPO_OWNER_LC }}/cmp-test-base:latest \
            --push \
            -f data/dockerfiles/Dockerfile.dev .

<<<<<<< HEAD
      - name: Build and Push Production Test Suite Docker Image
        run: |
          docker buildx build \
            --tag ghcr.io/${{ env.REPO_OWNER_LC }}/cmp-test-prod:latest \
            --build-arg BASE_IMAGE=ghcr.io/${{ env.REPO_OWNER_LC }}/cmp-test-base:latest \
=======
      - name: Build and push the production test suite Docker image
      # This one is meant to be directly invoked by end-users who don't want to get into the details
      # of how the test suite works, they just want to run it to test their CA. For their convenience,
      # we give it a short name, to be invoked as `docker run --rm -it ghcr.io/siemens/cmp-test`
        run: |
          docker buildx build \
            --tag ghcr.io/${{ github.repository_owner }}/cmp-test:latest \
            --build-arg BASE_IMAGE=ghcr.io/${{ github.repository_owner }}/cmp-test-base:latest \
>>>>>>> 9cc43fb2
            --push \
            -f data/dockerfiles/Dockerfile.tests .<|MERGE_RESOLUTION|>--- conflicted
+++ resolved
@@ -22,17 +22,9 @@
 jobs:
   build_and_push:
     runs-on: ubuntu-22.04
-    permissions:
-      contents: read
-      packages: write
     steps:
-      - name: Checkout Code
+      - name: Checkout code
         uses: actions/checkout@v4
-
-      - name: Set Lowercase Repository Owner
-        id: set_repo_owner
-        # must be converted to lowercase for the image tags.
-        run: echo "REPO_OWNER_LC=${GITHUB_REPOSITORY_OWNER,,}" >> $GITHUB_ENV
 
       - name: Set up Docker Buildx
         uses: docker/setup-buildx-action@v3
@@ -44,28 +36,21 @@
           username: ${{ github.actor }}
           password: ${{ secrets.GITHUB_TOKEN }}
 
-      - name: Build and Push Base Docker Image
+      - name: Build and push base Docker image
         run: |
           docker buildx build \
-            --tag ghcr.io/${{ env.REPO_OWNER_LC }}/cmp-test-base:latest \
+            --tag ghcr.io/${{ github.repository_owner }}/cmp-test-base:latest \
             --push \
             -f data/dockerfiles/Dockerfile.base .
 
-      - name: Build and Push Dev Docker Image
+      - name: Build and push dev Docker image
         run: |
           docker buildx build \
-            --tag ghcr.io/${{ env.REPO_OWNER_LC }}/cmp-test-dev:latest \
-            --build-arg BASE_IMAGE=ghcr.io/${{ env.REPO_OWNER_LC }}/cmp-test-base:latest \
+            --tag ghcr.io/${{ github.repository_owner }}/cmp-test-dev:latest \
+            --build-arg BASE_IMAGE=ghcr.io/${{ github.repository_owner }}/cmp-test-base:latest \
             --push \
             -f data/dockerfiles/Dockerfile.dev .
 
-<<<<<<< HEAD
-      - name: Build and Push Production Test Suite Docker Image
-        run: |
-          docker buildx build \
-            --tag ghcr.io/${{ env.REPO_OWNER_LC }}/cmp-test-prod:latest \
-            --build-arg BASE_IMAGE=ghcr.io/${{ env.REPO_OWNER_LC }}/cmp-test-base:latest \
-=======
       - name: Build and push the production test suite Docker image
       # This one is meant to be directly invoked by end-users who don't want to get into the details
       # of how the test suite works, they just want to run it to test their CA. For their convenience,
@@ -74,6 +59,5 @@
           docker buildx build \
             --tag ghcr.io/${{ github.repository_owner }}/cmp-test:latest \
             --build-arg BASE_IMAGE=ghcr.io/${{ github.repository_owner }}/cmp-test-base:latest \
->>>>>>> 9cc43fb2
             --push \
             -f data/dockerfiles/Dockerfile.tests .