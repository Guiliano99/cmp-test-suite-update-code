# SPDX-FileCopyrightText: Copyright 2025 Siemens AG
#
# SPDX-License-Identifier: Apache-2.0

name: Check code quality

on:
  push:
    branches: [main]
  pull_request:
    branches: [main]
  workflow_dispatch:

jobs:
  prepare_env:
    runs-on: ubuntu-22.04
    outputs:
      image_lc: ${{ steps.setenv.outputs.image_lc }}
    steps:
      - name: Set lowercase image name
        id: setenv
        run: |
          OWNER_LC=$(echo "${{ github.repository_owner }}" | tr '[:upper:]' '[:lower:]')
          IMAGE_LC="ghcr.io/${OWNER_LC}/cmp-test-dev:latest"
          echo "image_lc=$IMAGE_LC" >> $GITHUB_OUTPUT

  ruff_lint:
    needs: prepare_env
    runs-on: ubuntu-22.04
    env:
      IMAGE: ${{ needs.prepare_env.outputs.image_lc }}
    steps:
      - uses: actions/checkout@v4
      - name: Code style (ruff)
        run: docker run --rm -v "$PWD:/workspace" -w /workspace "$IMAGE" ruff check

  license_check:
    needs: prepare_env
    runs-on: ubuntu-22.04
    env:
      IMAGE: ${{ needs.prepare_env.outputs.image_lc }}
    steps:
      - uses: actions/checkout@v4
      - name: License check (reuse)
        run: docker run --rm -v "$PWD:/workspace" -w /workspace "$IMAGE" reuse lint

  rf_style_check:
    needs: prepare_env
    runs-on: ubuntu-22.04
    continue-on-error: true
    env:
      IMAGE: ${{ needs.prepare_env.outputs.image_lc }}
    steps:
      - uses: actions/checkout@v4
      - name: RobotFramework style check (robocop)
        run: docker run --rm -v "$PWD:/workspace" -w /workspace "$IMAGE" robocop check --ignore VAR04

  spelling_check:
    needs: prepare_env
    runs-on: ubuntu-22.04
    env:
      IMAGE: ${{ needs.prepare_env.outputs.image_lc }}
    steps:
      - uses: actions/checkout@v4
      - name: Spelling checker (codespell)
        run: |
          docker run --rm -v "$PWD:/workspace" -w /workspace "$IMAGE" \
            codespell . --check-filenames --skip "*.html,*.pem,*.xml,*venv*,*fips/*.py,*/announcement.py,./data/rfc_test_vectors/*"

  dependency_check:
    # See if newer versions of our Python dependencies are available. This does
    # not enforce anything, and only has an informational character.
    needs: prepare_env
    runs-on: ubuntu-22.04
    continue-on-error: true
    env:
      IMAGE: ${{ needs.prepare_env.outputs.image_lc }}
    steps:
      - name: Check for outdated dependencies
        run: |
          docker run --rm -v "$PWD:/workspace" -w /workspace "$IMAGE" bash -c '
            echo "Checking for outdated packages..."
            OUTDATED=$(pip list --outdated --format=columns)
            if [ -z "$OUTDATED" ]; then
              echo "All packages are up to date!"
              exit 0
            else
              echo "Outdated packages detected:"
              echo "$OUTDATED"
              exit 1
            fi'

  version_check:
    needs: prepare_env
    runs-on: ubuntu-22.04
    steps:
      - uses: actions/checkout@v4
      - name: Ensure version is in CHANGELOG.md
        run: |
          VERSION=$(cat VERSION)
          if ! grep -E "^# $VERSION" CHANGELOG.md; then
            echo "Error: CHANGELOG.md does not contain an entry for version $VERSION."
            exit 1
          fi
  # ----------------------------------------------------------------------------
  # Stage 2: these checks are more expensive and do more with the code, e.g., attempt to import dependencies,
  # execute some logic, etc.
  pylint:
    # needs must include prepare_env, as it is used to set the image name.
    needs: [prepare_env, ruff_lint, license_check, rf_style_check, spelling_check]
    runs-on: ubuntu-22.04
    env:
      IMAGE: ${{ needs.prepare_env.outputs.image_lc }}
    steps:
      - uses: actions/checkout@v4
      - name: Pylint check
        run: docker run --rm -v "$PWD:/workspace" -w /workspace "$IMAGE" pylint --fail-under=9.4 resources

  unit_test:
    # needs must include prepare_env, as it is used to set the image name.
    needs: [prepare_env, ruff_lint, license_check, rf_style_check, spelling_check]
    runs-on: ubuntu-22.04
    env:
      IMAGE: ${{ needs.prepare_env.outputs.image_lc }}
    steps:
      - uses: actions/checkout@v4
      - name: Run unit tests
        run: |
          docker run --rm -v "$PWD:/workspace" -w /workspace -e OQS_INSTALL_PATH=/root/_oqs "$IMAGE" \
            python3 -m unittest discover -s unit_tests

  type_check:
    needs: prepare_env
    runs-on: ubuntu-22.04
    # not enforced yet, but it is still executed to provide some info.
    continue-on-error: true
    env:
      IMAGE: ${{ needs.prepare_env.outputs.image_lc }}
    steps:
<<<<<<< HEAD
      - uses: actions/checkout@v4
      - name: Pyright type check
        run: docker run --rm -v "$PWD:/workspace" -w /workspace "$IMAGE" pyright
=======
      - name: Checkout code
        uses: actions/checkout@v4
      - name: Pyright check
        run: pyright
    # not enforced yet, but it is still executed to provide some info
    continue-on-error: true

  prepare_env:
    runs-on: ubuntu-22.04
    outputs:
      image_lc: ${{ steps.setenv.outputs.image_lc }}
    steps:
      - name: Set lowercase image name
        id: setenv
        run: |
          OWNER_LC=$(echo "${{ github.repository_owner }}" | tr '[:upper:]' '[:lower:]')
          IMAGE_LC="ghcr.io/${OWNER_LC}/cmp-test-dev:latest"
          echo "image_lc=$IMAGE_LC" >> $GITHUB_OUTPUT
>>>>>>> fe968ffb
<|MERGE_RESOLUTION|>--- conflicted
+++ resolved
@@ -6,24 +6,16 @@
 
 on:
   push:
-    branches: [main]
+    branches:
+      - main
   pull_request:
-    branches: [main]
+    branches:
+      - main
   workflow_dispatch:
 
 jobs:
-  prepare_env:
-    runs-on: ubuntu-22.04
-    outputs:
-      image_lc: ${{ steps.setenv.outputs.image_lc }}
-    steps:
-      - name: Set lowercase image name
-        id: setenv
-        run: |
-          OWNER_LC=$(echo "${{ github.repository_owner }}" | tr '[:upper:]' '[:lower:]')
-          IMAGE_LC="ghcr.io/${OWNER_LC}/cmp-test-dev:latest"
-          echo "image_lc=$IMAGE_LC" >> $GITHUB_OUTPUT
-
+  # Stage 1: fast and basic checks, we run them in parallel to provide more feedback to the contributor at once,
+  # instead of running them sequentially and giving feedback one piece at a time, requiring more iterations.
   ruff_lint:
     needs: prepare_env
     runs-on: ubuntu-22.04
@@ -47,6 +39,7 @@
   rf_style_check:
     needs: prepare_env
     runs-on: ubuntu-22.04
+    # We haven't settled on a style for RobotFramework yet, enforce check when consensus is reached
     continue-on-error: true
     env:
       IMAGE: ${{ needs.prepare_env.outputs.image_lc }}
@@ -85,7 +78,7 @@
               echo "All packages are up to date!"
               exit 0
             else
-              echo "Outdated packages detected:"
+              echo "Outdated packages detected, think about it:"
               echo "$OUTDATED"
               exit 1
             fi'
@@ -94,14 +87,17 @@
     needs: prepare_env
     runs-on: ubuntu-22.04
     steps:
-      - uses: actions/checkout@v4
-      - name: Ensure version is in CHANGELOG.md
+      - name: Checkout code
+        uses: actions/checkout@v4
+
+      - name: Ensure version is referenced in CHANGELOG.md
         run: |
           VERSION=$(cat VERSION)
           if ! grep -E "^# $VERSION" CHANGELOG.md; then
             echo "Error: CHANGELOG.md does not contain an entry for version $VERSION."
             exit 1
           fi
+
   # ----------------------------------------------------------------------------
   # Stage 2: these checks are more expensive and do more with the code, e.g., attempt to import dependencies,
   # execute some logic, etc.
@@ -137,17 +133,9 @@
     env:
       IMAGE: ${{ needs.prepare_env.outputs.image_lc }}
     steps:
-<<<<<<< HEAD
       - uses: actions/checkout@v4
       - name: Pyright type check
         run: docker run --rm -v "$PWD:/workspace" -w /workspace "$IMAGE" pyright
-=======
-      - name: Checkout code
-        uses: actions/checkout@v4
-      - name: Pyright check
-        run: pyright
-    # not enforced yet, but it is still executed to provide some info
-    continue-on-error: true
 
   prepare_env:
     runs-on: ubuntu-22.04
@@ -159,5 +147,4 @@
         run: |
           OWNER_LC=$(echo "${{ github.repository_owner }}" | tr '[:upper:]' '[:lower:]')
           IMAGE_LC="ghcr.io/${OWNER_LC}/cmp-test-dev:latest"
-          echo "image_lc=$IMAGE_LC" >> $GITHUB_OUTPUT
->>>>>>> fe968ffb
+          echo "image_lc=$IMAGE_LC" >> $GITHUB_OUTPUT