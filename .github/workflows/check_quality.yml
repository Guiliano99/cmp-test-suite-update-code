# SPDX-FileCopyrightText: Copyright 2025 Siemens AG
#
# SPDX-License-Identifier: Apache-2.0

name: Check code quality

on:
  push:
    branches: [main]
  pull_request:
    branches: [main]
  workflow_dispatch:

jobs:
  prepare_env:
    runs-on: ubuntu-22.04
    outputs:
      image_lc: ${{ steps.setenv.outputs.image_lc }}
    steps:
      - name: Set lowercase image name
        id: setenv
        run: |
          OWNER_LC=$(echo "${{ github.repository_owner }}" | tr '[:upper:]' '[:lower:]')
          IMAGE_LC="ghcr.io/${OWNER_LC}/cmp-test-dev:latest"
          echo "image_lc=$IMAGE_LC" >> $GITHUB_OUTPUT

  ruff_lint:
    needs: prepare_env
    runs-on: ubuntu-22.04
    env:
      IMAGE: ${{ needs.prepare_env.outputs.image_lc }}
    steps:
      - uses: actions/checkout@v4
      - name: Code style (ruff)
        run: docker run --rm -v "$PWD:/workspace" -w /workspace "$IMAGE" ruff check

  license_check:
    needs: prepare_env
    runs-on: ubuntu-22.04
    env:
      IMAGE: ${{ needs.prepare_env.outputs.image_lc }}
    steps:
      - uses: actions/checkout@v4
      - name: License check (reuse)
        run: docker run --rm -v "$PWD:/workspace" -w /workspace "$IMAGE" reuse lint

  rf_style_check:
    needs: prepare_env
    runs-on: ubuntu-22.04
    continue-on-error: true
    env:
      IMAGE: ${{ needs.prepare_env.outputs.image_lc }}
    steps:
      - uses: actions/checkout@v4
      - name: RobotFramework style check (robocop)
        run: docker run --rm -v "$PWD:/workspace" -w /workspace "$IMAGE" robocop check --ignore VAR04

  spelling_check:
    needs: prepare_env
    runs-on: ubuntu-22.04
    env:
      IMAGE: ${{ needs.prepare_env.outputs.image_lc }}
    steps:
<<<<<<< HEAD
      - uses: actions/checkout@v4
      - name: Spelling checker (codespell)
        run: |
          docker run --rm -v "$PWD:/workspace" -w /workspace "$IMAGE" \
            codespell . --check-filenames --skip "*.html,*.pem,*.xml,*venv*,*fips/*.py,*/announcement.py"
=======
      - name: Checkout code
        uses: actions/checkout@v4
      - name: Spelling checker
        run: codespell . --check-filenames --skip *.html,*.pem,*.xml,*venv*,*fips/*.py,*/announcement.py,./data/rfc_test_vectors/*
>>>>>>> 46e547df

  dependency_check:
    # See if newer versions of our Python dependencies are available. This does
    # not enforce anything, and only has an informational character.
    needs: prepare_env
    runs-on: ubuntu-22.04
    continue-on-error: true
    env:
      IMAGE: ${{ needs.prepare_env.outputs.image_lc }}
    steps:
      - name: Check for outdated dependencies
        run: |
          docker run --rm -v "$PWD:/workspace" -w /workspace "$IMAGE" bash -c '
            echo "Checking for outdated packages..."
            OUTDATED=$(pip list --outdated --format=columns)
            if [ -z "$OUTDATED" ]; then
              echo "All packages are up to date!"
              exit 0
            else
              echo "Outdated packages detected:"
              echo "$OUTDATED"
              exit 1
            fi'

  version_check:
    needs: prepare_env
    runs-on: ubuntu-22.04
    steps:
      - uses: actions/checkout@v4
      - name: Ensure version is in CHANGELOG.md
        run: |
          VERSION=$(cat VERSION)
          if ! grep -E "^# $VERSION" CHANGELOG.md; then
            echo "Error: CHANGELOG.md does not contain an entry for version $VERSION."
            exit 1
          fi
  # ----------------------------------------------------------------------------
  # Stage 2: these checks are more expensive and do more with the code, e.g., attempt to import dependencies,
  # execute some logic, etc.
  pylint:
    # needs must include prepare_env, as it is used to set the image name.
    needs: [prepare_env, ruff_lint, license_check, rf_style_check, spelling_check]
    runs-on: ubuntu-22.04
    env:
      IMAGE: ${{ needs.prepare_env.outputs.image_lc }}
    steps:
      - uses: actions/checkout@v4
      - name: Pylint check
        run: docker run --rm -v "$PWD:/workspace" -w /workspace "$IMAGE" pylint --fail-under=9.4 resources

  unit_test:
    # needs must include prepare_env, as it is used to set the image name.
    needs: [prepare_env, ruff_lint, license_check, rf_style_check, spelling_check]
    runs-on: ubuntu-22.04
    env:
      IMAGE: ${{ needs.prepare_env.outputs.image_lc }}
    steps:
      - uses: actions/checkout@v4
      - name: Run unit tests
        run: |
          docker run --rm -v "$PWD:/workspace" -w /workspace -e OQS_INSTALL_PATH=/root/_oqs "$IMAGE" \
            python3 -m unittest discover -s unit_tests

  type_check:
    needs: prepare_env
    runs-on: ubuntu-22.04
    # not enforced yet, but it is still executed to provide some info.
    continue-on-error: true
    env:
      IMAGE: ${{ needs.prepare_env.outputs.image_lc }}
    steps:
      - uses: actions/checkout@v4
      - name: Pyright type check
        run: docker run --rm -v "$PWD:/workspace" -w /workspace "$IMAGE" pyright<|MERGE_RESOLUTION|>--- conflicted
+++ resolved
@@ -61,18 +61,11 @@
     env:
       IMAGE: ${{ needs.prepare_env.outputs.image_lc }}
     steps:
-<<<<<<< HEAD
       - uses: actions/checkout@v4
       - name: Spelling checker (codespell)
         run: |
           docker run --rm -v "$PWD:/workspace" -w /workspace "$IMAGE" \
-            codespell . --check-filenames --skip "*.html,*.pem,*.xml,*venv*,*fips/*.py,*/announcement.py"
-=======
-      - name: Checkout code
-        uses: actions/checkout@v4
-      - name: Spelling checker
-        run: codespell . --check-filenames --skip *.html,*.pem,*.xml,*venv*,*fips/*.py,*/announcement.py,./data/rfc_test_vectors/*
->>>>>>> 46e547df
+            codespell . --check-filenames --skip "*.html,*.pem,*.xml,*venv*,*fips/*.py,*/announcement.py,./data/rfc_test_vectors/*"
 
   dependency_check:
     # See if newer versions of our Python dependencies are available. This does
