# SPDX-FileCopyrightText: Copyright 2024 Siemens AG
#
# SPDX-License-Identifier: Apache-2.0

<<<<<<< HEAD
safety>= 3.3.1, < 4.0.0
pylint>= 3.3.6, < 4.0.0
black>= 25.0.0, < 26.0.0
ruff>= 0.11.5, < 1.0.0
=======
safety>= 3.4.0, < 4.0.0
pylint>= 3.3.3, < 4.0.0
black
ruff
>>>>>>> 11fc1767
robotframework-robocop==6.1.0
robotframework-tidy==4.16.0
pyright==1.1.399
codespell==2.4.1
reuse==5.0.2<|MERGE_RESOLUTION|>--- conflicted
+++ resolved
@@ -1,18 +1,11 @@
-# SPDX-FileCopyrightText: Copyright 2024 Siemens AG
+# SPDX-FileCopyrightText: Copyright 2025 Siemens AG
 #
 # SPDX-License-Identifier: Apache-2.0
 
-<<<<<<< HEAD
 safety>= 3.3.1, < 4.0.0
 pylint>= 3.3.6, < 4.0.0
 black>= 25.0.0, < 26.0.0
 ruff>= 0.11.5, < 1.0.0
-=======
-safety>= 3.4.0, < 4.0.0
-pylint>= 3.3.3, < 4.0.0
-black
-ruff
->>>>>>> 11fc1767
 robotframework-robocop==6.1.0
 robotframework-tidy==4.16.0
 pyright==1.1.399
