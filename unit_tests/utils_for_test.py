--- conflicted
+++ resolved
@@ -30,13 +30,11 @@
 from resources import certutils, cmputils, utils
 from resources.asn1_structures import PKIMessageTMP
 from resources.asn1utils import try_decode_pyasn1
-<<<<<<< HEAD
 from resources.certbuildutils import build_certificate, build_csr, prepare_extensions, \
     prepare_basic_constraints_extension, prepare_ski_extension, prepare_authority_key_identifier_extension, \
     prepare_key_usage_extension
 from resources.certutils import parse_certificate, build_cert_chain_from_dir, \
     load_public_key_from_cert, write_cert_chain_to_file
-=======
 from resources.certbuildutils import (
     build_certificate,
     build_csr,
@@ -46,7 +44,6 @@
     prepare_ski_extension,
 )
 from resources.certutils import build_cert_chain_from_dir, load_public_key_from_cert, parse_certificate
->>>>>>> 808cde90
 from resources.cmputils import parse_csr
 from resources.convertutils import str_to_bytes
 from resources.cryptoutils import verify_signature
@@ -643,7 +640,6 @@
     mcelliece_key = load_private_key_from_file("data/keys/private-key-mceliece-6960119-raw.pem")
     composite_sig_rsa = load_private_key_from_file("data/keys/private-key-composite-sig-rsa2048-ml-dsa-44-raw.pem")
 
-<<<<<<< HEAD
     cert, key = build_certificate(ca_key=mldsa_key, common_name="CN=PQ Root CA",
                                   is_ca=True, path_length=None, include_ski=True)
 
@@ -663,41 +659,6 @@
     cert, key = build_certificate(private_key=composite_sig_rsa,
                                   ca_key=mldsa_key, common_name="CN=PQ Composite Signature RSA",
                                   is_ca=False, path_length=None, include_ski=True)
-=======
-    cert, key = build_certificate(ca_key=mldsa_key, common_name="CN=PQ Root CA", is_ca=True, path_length=None, ski=True)
-
-    write_cmp_certificate_to_pem(cert, "data/unittest/pq_root_ca_ml_dsa_65.pem")
-    cert, key = build_certificate(
-        private_key=mlkem_key, ca_key=mldsa_key, common_name="CN=PQ ML-KEM 768", is_ca=False, path_length=None, ski=True
-    )
-    write_cmp_certificate_to_pem(cert, "data/unittest/pq_cert_ml_kem_768.pem")
-    cert, key = build_certificate(
-        private_key=slh_dsa_key,
-        ca_key=mldsa_key,
-        common_name="CN=PQ SLH-DSA-SHA2-256f",
-        is_ca=False,
-        path_length=None,
-        ski=True,
-    )
-    write_cmp_certificate_to_pem(cert, "data/unittest/pq_root_ca_slh_dsa_sha2_256f.pem")
-    cert, key = build_certificate(
-        private_key=mcelliece_key,
-        ca_key=mldsa_key,
-        common_name="CN=PQ McEliece 6960119",
-        is_ca=False,
-        path_length=None,
-        ski=True,
-    )
-    write_cmp_certificate_to_pem(cert, "data/unittest/pq_cert_mceliece_6960119.pem")
-    cert, key = build_certificate(
-        private_key=composite_sig_rsa,
-        ca_key=mldsa_key,
-        common_name="CN=PQ Composite Signature RSA",
-        is_ca=False,
-        path_length=None,
-        ski=True,
-    )
->>>>>>> 808cde90
     write_cmp_certificate_to_pem(cert, "data/unittest/pq_root_ca_composite_sig_rsa.pem")
 
 
@@ -731,15 +692,11 @@
 
 def setup_test_data():
     """Prepare test data by generating or loading certificate chains and dependent resources."""
-<<<<<<< HEAD
     os.makedirs("data/mock_ca", exist_ok=True)
-=======
     _generate_update_pq_certs()
->>>>>>> 808cde90
     load_or_generate_cert_chain()
     cert = parse_certificate(utils.load_and_decode_pem_file("data/unittest/root_cert_ed25519.pem"))
     write_cmp_certificate_to_pem(cert, "data/mock_ca/root_cert_ed25519.pem")
-    _generate_pq_certs()
     _build_time_independent_certs()
     _generate_other_trusted_ca_and_device_certs()
     _generate_mock_ca_certs()
