--- conflicted
+++ resolved
@@ -44,7 +44,6 @@
 	robot --pythonpath=./ --exclude verbose-tests --outputdir=reports/`date +%Y-%m-%d_%H-%M_%B-%d` --variable environment:$(env) tests
 
 
-<<<<<<< HEAD
 DOCKERFILE_UNITTEST = data/dockerfiles/Dockerfile.base
 
 build-unittest:
@@ -60,17 +59,6 @@
 	@echo "Running unittest Docker container with verbose output..."
 	sudo docker run --rm -v $(shell pwd):/app -w /app unittest-image \
 		python3 -m unittest discover -s ./unit_tests/tests_protocol_related/test_kga_logic/tests_pq_hybrid_kga_response
-=======
-DOCKERFILE_UNITTEST = data/dockerfiles/Dockerfile.unittest
-
-build-unittest:
-	@echo "Building unittest Docker image..."
-	docker build -t unittest-image -f $(DOCKERFILE_UNITTEST) .
-
-unittest-docker: build-unittest
-	@echo "Running unittest Docker container..."
-	docker run --rm -t --workdir=/app unittest-image
->>>>>>> fff6d1ab
 
 unittest:
 	# adjust path such that the unit tests can be started from the root directory, to make it easier to load
@@ -111,11 +99,7 @@
 verify:
 	reuse lint
 	ruff check .
-<<<<<<< HEAD
-	pylint .
-=======
 	pylint . --ignore-paths="^venv"
->>>>>>> fff6d1ab
 	PYTHONPATH=./resources pyright
 	# on Windows Powershell: `$env:PYTHONPATH = "./resources"; pyright`
 
@@ -133,13 +117,10 @@
     # Start the tests for PQ and Hybrid algorithms/mechanisms.
 	robot --pythonpath=./ --exclude verbose-tests --outputdir=reports --variable environment:$(env) tests_pq_and_hybrid
 
-<<<<<<< HEAD
-=======
 test-pq-hybrid-verbose:
     # Start the tests for PQ and Hybrid algorithms/mechanisms.
 	robot --pythonpath=./ --outputdir=reports --variable environment:$(env) tests_pq_and_hybrid
 
->>>>>>> fff6d1ab
 start-mock-ca:
 	python ./mock_ca/ca_handler.py
 
@@ -152,8 +133,4 @@
 	# Run the compliance tests, using the environment specified by the `env` variable.
 	# The results will be stored in the reports/ directory.
 	# This will run all tests, including those marked as verbose-tests.
-<<<<<<< HEAD
-	robot --pythonpath=./ --outputdir=reports --variable environment:mock_ca tests tests_mock_ca tests_pq_and_hybrid
-=======
-	robot --pythonpath=./ --outputdir=reports --variable environment:mock_ca tests tests_mock_ca tests_pq_and_hybrid
->>>>>>> fff6d1ab
+	robot --pythonpath=./ --outputdir=reports --variable environment:mock_ca tests tests_mock_ca tests_pq_and_hybrid